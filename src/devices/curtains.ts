--- conflicted
+++ resolved
@@ -14,7 +14,8 @@
   CurrentPosition!: CharacteristicValue;
   PositionState!: CharacteristicValue;
   TargetPosition!: CharacteristicValue;
-
+  CurrentAmbientLightLevel!: CharacteristicValue;
+  
   // Others
   deviceStatus!: deviceStatusResponse;
   setNewTarget!: boolean;
@@ -32,9 +33,6 @@
   Position: any;
   AutoDisableFastScanTimeoutId!: NodeJS.Timeout;
   FastScanDuration: number | undefined;
-<<<<<<< HEAD
-  Brightness: any;
-=======
   switchbot!: {
     discover: (
       arg0:
@@ -53,7 +51,6 @@
   // Updates
   curtainUpdateInProgress!: boolean;
   doCurtainUpdate;
->>>>>>> 822028ce
 
   constructor(
     private readonly platform: SwitchBotPlatform,
@@ -135,11 +132,11 @@
     
     //set up brightness level from the builtin sensor as light bulb accessory
     (this.service =
-      accessory.getService(this.platform.Service.Lightbulb) ||
-      accessory.addService(this.platform.Service.Lightbulb)), 'Builtin Lightsensor of %s %s', device.deviceName, device.deviceType;
+      accessory.getService(this.platform.Service.LightSensor) ||
+      accessory.addService(this.platform.Service.LightSensor)), 'Builtin Lightsensor of %s %s', device.deviceName, device.deviceType;
       this.service.setCharacteristic(this.platform.Characteristic.Name, accessory.displayName);
       // handle on / off events using the On characteristic
-      this.service.getCharacteristic(this.platform.Characteristic.Brightness).onGet(() => {
+      this.service.getCharacteristic(this.platform.Characteristic.CurrentAmbientLightLevel).onGet(() => {
         if (this.Brightness == "bright") {
           return 1;
         }
@@ -354,13 +351,9 @@
         CurrentPosition: this.CurrentPosition,
         PositionState: this.PositionState,
         TargetPosition: this.TargetPosition,
-<<<<<<< HEAD
-        Brightness: this.Brightness,
+        CurrentAmbientLightLevel: this.CurrentAmbientLightLevel,
       }),
     );
-=======
-      })}`);
->>>>>>> 822028ce
     this.setMinMax();
     if (this.CurrentPosition !== undefined) {
       this.service.updateCharacteristic(this.platform.Characteristic.CurrentPosition, this.CurrentPosition);
@@ -370,6 +363,9 @@
     }
     if (this.TargetPosition !== undefined) {
       this.service.updateCharacteristic(this.platform.Characteristic.TargetPosition, this.TargetPosition);
+    }
+    if (this.CurrentAmbientLightLevel !== undefined) {
+      this.service.updateCharacteristic(this.platform.Characteristic.CurrentAmbientLightLevel, this.CurrentAmbientLightLevel);
     }
   }
 
@@ -377,11 +373,7 @@
     this.service.updateCharacteristic(this.platform.Characteristic.CurrentPosition, e);
     this.service.updateCharacteristic(this.platform.Characteristic.PositionState, e);
     this.service.updateCharacteristic(this.platform.Characteristic.TargetPosition, e);
-<<<<<<< HEAD
-    this.service.updateCharacteristic(this.platform.Characteristic.Brightness, e);
-    new this.platform.api.hap.HapStatusError(HAPStatus.OPERATION_TIMED_OUT);
-=======
->>>>>>> 822028ce
+    this.service.updateCharacteristic(this.platform.Characteristic.CurrentAmbientLightLevel, e);
   }
 
 
