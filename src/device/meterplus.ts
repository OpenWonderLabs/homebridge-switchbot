--- conflicted
+++ resolved
@@ -227,11 +227,7 @@
     this.debugLog(`${this.device.deviceType}: ${this.accessory.displayName} openAPIparseStatus`);
 
     // Battery
-<<<<<<< HEAD
     this.BatteryLevel = Number(this.Battery);
-=======
-    this.BatteryLevel = Number(this.battery);
->>>>>>> a2317eac
     if (this.BatteryLevel < 15) {
       this.StatusLowBattery = this.platform.Characteristic.StatusLowBattery.BATTERY_LEVEL_LOW;
     } else {
